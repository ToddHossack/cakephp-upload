--- conflicted
+++ resolved
@@ -19,14 +19,7 @@
         $defaultPath = 'webroot{DS}files{DS}{model}{DS}{field}{DS}';
         $path = Hash::get($this->settings, 'path', $defaultPath);
         if (strpos($path, '{primaryKey}') !== false) {
-<<<<<<< HEAD
-            if ($this->entity->isNew()) {
-                throw new LogicException('{primaryKey} substitution not allowed for new entities');
-            }
-            if (is_array($this->table->getPrimaryKey())) {
-=======
             if (is_array($this->table->primaryKey())) {
->>>>>>> e2b9d257
                 throw new LogicException('{primaryKey} substitution not valid for composite primary keys');
             }
         }
