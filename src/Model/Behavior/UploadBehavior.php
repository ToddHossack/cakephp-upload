<?php
namespace Josegonzalez\Upload\Model\Behavior;

use ArrayObject;
use Cake\Collection\Collection;
use Cake\Database\Type;
use Cake\Event\Event;
use Cake\ORM\Behavior;
use Cake\ORM\Entity;
use Cake\Utility\Hash;
use Exception;
use Josegonzalez\Upload\File\Path\DefaultProcessor;
use Josegonzalez\Upload\File\Transformer\DefaultTransformer;
use Josegonzalez\Upload\File\Writer\DefaultWriter;
use UnexpectedValueException;
use RuntimeException;

class UploadBehavior extends Behavior
{
    private $protectedFieldNames = [
        'priority',
    ];

    /**
     * Initialize hook
     *
     * @param array $config The config for this behavior.
     * @return void
     */
    public function initialize(array $config)
    {
        $configs = [];
        foreach ($config as $field => $settings) {
            if (is_int($field)) {
                $configs[$settings] = [];
            } else {
                $configs[$field] = $settings;
            }
        }

        $this->setConfig($configs);
        $this->setConfig('className', null);

        Type::map('upload.file', 'Josegonzalez\Upload\Database\Type\FileType');
        $schema = $this->_table->getSchema();
        foreach (array_keys($this->getConfig()) as $field) {
            $schema->setColumnType($field, 'upload.file');
        }
        $this->_table->setSchema($schema);
    }

    /**
     * Modifies the data being marshalled to ensure invalid upload data is not inserted
     *
     * @param \Cake\Event\Event $event an event instance
     * @param \ArrayObject $data data being marshalled
     * @param \ArrayObject $options options for the current event
     * @return void
     */
    public function beforeMarshal(Event $event, ArrayObject $data, ArrayObject $options)
    {
        $validator = $this->_table->getValidator();
        $dataArray = $data->getArrayCopy();
        foreach (array_keys($this->getConfig(null, [])) as $field) {
            if (!$validator->isEmptyAllowed($field, false)) {
                continue;
            }
            if (Hash::get($dataArray, $field . '.error') !== UPLOAD_ERR_NO_FILE) {
                continue;
            }
            unset($data[$field]);
        }
    }

    /**
     * Modifies the entity before it is saved so that uploaded file data is persisted
     * in the database too. On new entities, it defers fields to afterSave if they use primaryKey in the path.
     *
     * @param \Cake\Event\Event $event The beforeSave event that was fired
     * @param \Cake\ORM\Entity $entity The entity that is going to be saved
     * @param \ArrayObject $options the options passed to the save method
     * @return void|false
     */
    public function beforeSave(Event $event, Entity $entity, ArrayObject $options)
    {
<<<<<<< HEAD
        foreach ($this->getConfig(null, []) as $field => $settings) {
            if (in_array($field, $this->protectedFieldNames)) {
                continue;
            }

            if (Hash::get((array)$entity->get($field), 'error') !== UPLOAD_ERR_OK) {
                if (Hash::get($settings, 'restoreValueOnFailure', true)) {
                    $entity->set($field, $entity->getOriginal($field));
                    $entity->setDirty($field, false);
                }
                continue;
            }

            $data = $entity->get($field);
            $path = $this->getPathProcessor($entity, $data, $field, $settings);
            $basepath = $path->basepath();
            $filename = $path->filename();
            $data['name'] = $filename;
            $files = $this->constructFiles($entity, $data, $field, $settings, $basepath);

            $writer = $this->getWriter($entity, $data, $field, $settings);
            $success = $writer->write($files);

            if ((new Collection($success))->contains(false)) {
                return false;
=======
        $fields = ($entity->isNew()) ? $this->deferFields($entity) : $this->config();
        return $this->writeFiles($fields,$event,$entity,$options);
    }   
   
    /**
     * Modifies the entity after it is saved with uploaded file data
     *
     * @param \Cake\Event\Event $event The afterSave event that was fired
     * @param \Cake\ORM\Entity $entity The entity that was saved
     * @param \ArrayObject $options the options passed to the save method
     * @return void|false
     */
    public function afterSave(Event $event, Entity $entity, ArrayObject $options)
    {
        if(!empty($entity->_afterSave)) {
            foreach($entity->_afterSave as $field => $data) {
                $entity->$field = $data;
>>>>>>> e2b9d257
            }
            $fieldConfig = array_intersect_key($this->config(),$entity->_afterSave);
            return $this->writeFiles($fieldConfig,$event,$entity,$options);
        }
    }

    /**
     * Deletes the files after the entity is deleted
     *
     * @param \Cake\Event\Event $event The afterDelete event that was fired
     * @param \Cake\ORM\Entity $entity The entity that was deleted
     * @param \ArrayObject $options the options passed to the delete method
     * @return void|false
     */
    public function afterDelete(Event $event, Entity $entity, ArrayObject $options)
    {
        $result = true;

        foreach ($this->getConfig(null, []) as $field => $settings) {
            if (in_array($field, $this->protectedFieldNames) || Hash::get($settings, 'keepFilesOnDelete', true)) {
                continue;
            }

            $dirField = Hash::get($settings, 'fields.dir', 'dir');
            if ($entity->has($dirField)) {
                $path = $entity->get($dirField);
            } else {
                $path = $this->getPathProcessor($entity, $entity->get($field), $field, $settings)->basepath();
            }

            $callback = Hash::get($settings, 'deleteCallback', null);
            if ($callback && is_callable($callback)) {
                $files = $callback($path, $entity, $field, $settings);
            } else {
                $files = [$path . $entity->get($field)];
            }

            $writer = $this->getWriter($entity, [], $field, $settings);
            $success = $writer->delete($files);

            if ($result && (new Collection($success))->contains(false)) {
                $result = false;
            }
        }

        return $result;
    }

    /**
     * Retrieves an instance of a path processor which knows how to build paths
     * for a given file upload
     *
     * @param \Cake\ORM\Entity $entity an entity
     * @param array $data the data being submitted for a save
     * @param string $field the field for which data will be saved
     * @param array $settings the settings for the current field
     * @return \Josegonzalez\Upload\File\Path\AbstractProcessor
     */
    public function getPathProcessor(Entity $entity, $data, $field, $settings)
    {
        $default = 'Josegonzalez\Upload\File\Path\DefaultProcessor';
        $processorClass = Hash::get($settings, 'pathProcessor', $default);
        if (is_subclass_of($processorClass, 'Josegonzalez\Upload\File\Path\ProcessorInterface')) {
            return new $processorClass($this->_table, $entity, $data, $field, $settings);
        }

        throw new UnexpectedValueException(sprintf(
            "'pathProcessor' not set to instance of ProcessorInterface: %s",
            $processorClass
        ));
    }

    /**
     * Retrieves an instance of a file writer which knows how to write files to disk
     *
     * @param \Cake\ORM\Entity $entity an entity
     * @param array $data the data being submitted for a save
     * @param string $field the field for which data will be saved
     * @param array $settings the settings for the current field
     * @return \Josegonzalez\Upload\File\Path\AbstractProcessor
     */
    public function getWriter(Entity $entity, $data, $field, $settings)
    {
        $default = 'Josegonzalez\Upload\File\Writer\DefaultWriter';
        $writerClass = Hash::get($settings, 'writer', $default);
        if (is_subclass_of($writerClass, 'Josegonzalez\Upload\File\Writer\WriterInterface')) {
            return new $writerClass($this->_table, $entity, $data, $field, $settings);
        }

        throw new UnexpectedValueException(sprintf(
            "'writer' not set to instance of WriterInterface: %s",
            $writerClass
        ));
    }

    /**
     * Creates a set of files from the initial data and returns them as key/value
     * pairs, where the path on disk maps to name which each file should have.
     * This is done through an intermediate transformer, which should return
     * said array. Example:
     *
     *   [
     *     '/tmp/path/to/file/on/disk' => 'file.pdf',
     *     '/tmp/path/to/file/on/disk-2' => 'file-preview.png',
     *   ]
     *
     * A user can specify a callable in the `transformer` setting, which can be
     * used to construct this key/value array. This processor can be used to
     * create the source files.
     *
     * @param \Cake\ORM\Entity $entity an entity
     * @param array $data the data being submitted for a save
     * @param string $field the field for which data will be saved
     * @param array $settings the settings for the current field
     * @param string $basepath a basepath where the files are written to
     * @return array key/value pairs of temp files mapping to their names
     */
    public function constructFiles(Entity $entity, $data, $field, $settings, $basepath)
    {
        $basepath = (substr($basepath, -1) == DS ? $basepath : $basepath . DS);
        $default = 'Josegonzalez\Upload\File\Transformer\DefaultTransformer';
        $transformerClass = Hash::get($settings, 'transformer', $default);
        $results = [];
        if (is_subclass_of($transformerClass, 'Josegonzalez\Upload\File\Transformer\TransformerInterface')) {
            $transformer = new $transformerClass($this->_table, $entity, $data, $field, $settings);
            $results = $transformer->transform();
            foreach ($results as $key => $value) {
                $results[$key] = $basepath . $value;
            }
        } elseif (is_callable($transformerClass)) {
            $results = $transformerClass($this->_table, $entity, $data, $field, $settings);
            foreach ($results as $key => $value) {
                $results[$key] = $basepath . $value;
            }
        } else {
            throw new UnexpectedValueException(sprintf(
                "'transformer' not set to instance of TransformerInterface: %s",
                $transformerClass
            ));
        }

        return $results;
    }
    
    
     /**
     * Defers fields and related request data to afterSave method if 
     * the field settings use {primaryKey} in the path.
     * @param  \Cake\ORM\Entity $entity
     * @returns array - Fields and settings with deferred fields filtered out.
     */
    protected function deferFields($entity)
    {
        $fields = $this->config();
        $entity->_afterSave = [];
        foreach ($fields as $field => $settings) {
            if(strpos(Hash::get($settings, 'path',''),'{primaryKey}') !== false) {
                $entity->_afterSave[$field] = $entity->get($field);
                $entity->set($field,'');
                unset($fields[$field]);
            }
        }
        return $fields;
    }
    
    /**
     * Prepares and writes the entity file data for the provided fields.
     * @param type $fields
     * @param Event $event
     * @param Entity $entity
     * @param ArrayObject $options
     * @return boolean
     * @throws RuntimeException
     */
    protected function writeFiles($fields,Event $event, Entity $entity, ArrayObject $options)
    {
        foreach ($fields as $field => $settings) {
            // Skip configuration setting
            if (Hash::get((array)$entity->get($field), 'error') !== UPLOAD_ERR_OK) {
                continue;
            }

            $data = $entity->get($field);
            $path = $this->getPathProcessor($entity, $data, $field, $settings);
            $basepath = $path->basepath();
            $filename = $path->filename();
            $data['name'] = $filename;
            $files = $this->constructFiles($entity, $data, $field, $settings, $basepath);

            $writer = $this->getWriter($entity, $data, $field, $settings);
            $success = $writer->write($files);

            if ((new Collection($success))->contains(false)) {
                return false;
            }

            $entity->set($field, $filename);
            $entity->set(Hash::get($settings, 'fields.dir', 'dir'), $basepath);
            $entity->set(Hash::get($settings, 'fields.size', 'size'), $data['size']);
            $entity->set(Hash::get($settings, 'fields.type', 'type'), $data['type']);
        }
        
        if($event->name() === 'Model.afterSave' && $entity->dirty()) {
            $result = $this->saveNoCallbacks($entity);
            if(!$result) {
                throw new RuntimeException(__('Some file data was not saved'));
            }
        }
    }
    
    protected function saveNoCallbacks($entity)
    {
        $primaryKey = $this->_table->primaryKey();
        $dirtyFields = $entity->extract($this->_table->schema()->columns(), true);
        $result = (boolean) (!empty($entity->$primaryKey) 
            ? $this->_table->updateAll($dirtyFields, [$primaryKey => $entity->$primaryKey]) : false);
        $entity->clean();

        return $result ? $entity : false;
    }
}<|MERGE_RESOLUTION|>--- conflicted
+++ resolved
@@ -83,33 +83,6 @@
      */
     public function beforeSave(Event $event, Entity $entity, ArrayObject $options)
     {
-<<<<<<< HEAD
-        foreach ($this->getConfig(null, []) as $field => $settings) {
-            if (in_array($field, $this->protectedFieldNames)) {
-                continue;
-            }
-
-            if (Hash::get((array)$entity->get($field), 'error') !== UPLOAD_ERR_OK) {
-                if (Hash::get($settings, 'restoreValueOnFailure', true)) {
-                    $entity->set($field, $entity->getOriginal($field));
-                    $entity->setDirty($field, false);
-                }
-                continue;
-            }
-
-            $data = $entity->get($field);
-            $path = $this->getPathProcessor($entity, $data, $field, $settings);
-            $basepath = $path->basepath();
-            $filename = $path->filename();
-            $data['name'] = $filename;
-            $files = $this->constructFiles($entity, $data, $field, $settings, $basepath);
-
-            $writer = $this->getWriter($entity, $data, $field, $settings);
-            $success = $writer->write($files);
-
-            if ((new Collection($success))->contains(false)) {
-                return false;
-=======
         $fields = ($entity->isNew()) ? $this->deferFields($entity) : $this->config();
         return $this->writeFiles($fields,$event,$entity,$options);
     }   
@@ -127,7 +100,6 @@
         if(!empty($entity->_afterSave)) {
             foreach($entity->_afterSave as $field => $data) {
                 $entity->$field = $data;
->>>>>>> e2b9d257
             }
             $fieldConfig = array_intersect_key($this->config(),$entity->_afterSave);
             return $this->writeFiles($fieldConfig,$event,$entity,$options);
